/*
 * SPDX-FileCopyrightText: 2010~2021 CSSlayer <wengxt@gmail.com>
 *
 * SPDX-License-Identifier: LGPL-2.1-or-later
 *
 */

#include "engine.h"
#include <algorithm>
#include <cstdlib>
#include <fcitx-config/iniparser.h>
#include <fcitx-config/rawconfig.h>
#include <fcitx-utils/capabilityflags.h>
#include <fcitx-utils/charutils.h>
#include <fcitx-utils/key.h>
#include <fcitx-utils/keysym.h>
#include <fcitx-utils/misc.h>
#include <fcitx-utils/standardpath.h>
#include <fcitx-utils/textformatflags.h>
#include <fcitx-utils/utf8.h>
#include <fcitx/action.h>
#include <fcitx/addoninstance.h>
#include <fcitx/candidatelist.h>
#include <fcitx/event.h>
#include <fcitx/inputcontext.h>
#include <fcitx/inputcontextmanager.h>
#include <fcitx/inputmethodentry.h>
#include <fcitx/inputpanel.h>
#include <fcitx/statusarea.h>
#include <fcitx/text.h>
#include <fcitx/userinterface.h>
#include <fcitx/userinterfacemanager.h>
#include <hangul.h>
#include <memory>
#include <stdexcept>
#include <string>
#include <utility>

static const char *keyboardId[] = {"2",  "2y", "39", "3f", "3s",
                                   "3y", "32", "ro", "ahn"};

constexpr auto MAX_LENGTH = 40;

namespace fcitx {

namespace {

const KeyList &selectionKeys() {
    static const KeyList selectionKeys{
        Key(FcitxKey_1), Key(FcitxKey_2), Key(FcitxKey_3), Key(FcitxKey_4),
        Key(FcitxKey_5), Key(FcitxKey_6), Key(FcitxKey_7), Key(FcitxKey_8),
        Key(FcitxKey_9), Key(FcitxKey_0)};
    return selectionKeys;
}

std::string ustringToUTF8(const UString &ustr) {
    std::string result;
    for (auto c : ustr) {
        result += utf8::UCS4ToUTF8(c);
    }
    return result;
}

<<<<<<< HEAD
UString ucsToUString(const ucschar *str) {
    UString result;
    while (*str) {
        result += *str++;
    }
    return result;
}

static std::string subUTF8String(const std::string &str, int p1, int p2) {
=======
std::string subUTF8String(const std::string &str, int p1, int p2) {
>>>>>>> ce5a4185
    int limit;
    int pos;
    int n;

    if (str.empty()) {
        return "";
    }

    limit = str.size() + 1;

    p1 = std::max(0, p1);
    p2 = std::max(0, p2);

    pos = std::min(p1, p2);
    n = std::abs(p2 - p1);

    if (pos + n > limit) {
        n = limit - pos;
    }

    auto begin = utf8::nextNChar(str.begin(), pos);
    auto end = utf8::nextNChar(begin, n);

    return std::string(begin, end);
}

HanjaTable *loadTable() {
    const auto &sp = fcitx::StandardPath::global();
    std::string hanjaTxt =
        sp.locate(fcitx::StandardPath::Type::Data, "libhangul/hanja/hanja.txt");
    HanjaTable *table = nullptr;
    if (!hanjaTxt.empty()) {
        table = hanja_table_load(hanjaTxt.c_str());
    }
    return table ? table : hanja_table_load(nullptr);
}

} // namespace

class HangulCandidate : public CandidateWord {
public:
    HangulCandidate(HangulEngine *engine, int idx, std::string text)
        : engine_(engine), idx_(idx) {
        setText(Text(std::move(text)));
    }

    void select(InputContext *inputContext) const override;

private:
    HangulEngine *engine_;
    int idx_;
};

class HangulState : public InputContextProperty {
public:
    HangulState(HangulEngine *engine, InputContext *ic)
        : engine_(engine), ic_(ic) {
        configure();
    }

    void configure() {
        context_.reset(hangul_ic_new(
            keyboardId[static_cast<int>(*engine_->config().keyboard)]));
        hangul_ic_connect_callback(
            context_.get(), "transition",
            reinterpret_cast<void *>(&HangulState::onTransitionCallback), this);
    }

    static bool onTransitionCallback(HangulInputContext * /*unused*/, ucschar c,
                                     const ucschar * /*unused*/, void *data) {
        auto *that = static_cast<HangulState *>(data);
        return that->onTransition(c);
    }

    bool onTransition(ucschar c) {
        if (!*engine_->config().autoReorder) {
            if (hangul_is_choseong(c)) {
                if (hangul_ic_has_jungseong(context_.get()) ||
                    hangul_ic_has_jongseong(context_.get())) {
                    return false;
                }
            }

            if (hangul_is_jungseong(c)) {
                if (hangul_ic_has_jongseong(context_.get())) {
                    return false;
                }
            }
        }

        return true;
    }

    void updateLookupTable(bool checkSurrounding) {
        std::string hanjaKey;
        LookupMethod lookupMethod = LookupMethod::LOOKUP_METHOD_PREFIX;

        hanjaList_.reset();

        const auto *hic_preedit = hangul_ic_get_preedit_string(context_.get());
        UString preedit = preedit_;
        preedit.append(ucsToUString(hic_preedit));
        if (!preedit.empty()) {
            auto utf8 = ustringToUTF8(preedit);
            if (*engine_->config().wordCommit || *engine_->config().hanjaMode) {
                hanjaKey = std::move(utf8);
                lookupMethod = LookupMethod::LOOKUP_METHOD_PREFIX;
            } else {
                auto cursorPos = ic_->surroundingText().cursor();
                auto substr =
                    subUTF8String(ic_->surroundingText().text(),
                                  static_cast<int>(cursorPos) - 64, cursorPos);

                if (!substr.empty()) {
                    hanjaKey = substr + utf8;
                } else {
                    hanjaKey = std::move(utf8);
                }
                lookupMethod = LookupMethod::LOOKUP_METHOD_SUFFIX;
            }
        } else if (checkSurrounding) {

            if (!ic_->capabilityFlags().test(CapabilityFlag::SurroundingText) ||
                !ic_->surroundingText().isValid()) {
                return;
            }
            const auto &surroundingStr = ic_->surroundingText().text();
            auto cursorPos = ic_->surroundingText().cursor();
            auto anchorPos = ic_->surroundingText().anchor();
            if (cursorPos != anchorPos) {
                // If we have selection in surrounding text, we use that.
                hanjaKey = subUTF8String(surroundingStr, cursorPos, anchorPos);
                lookupMethod = LookupMethod::LOOKUP_METHOD_EXACT;
            } else {
                hanjaKey =
                    subUTF8String(surroundingStr,
                                  static_cast<int>(cursorPos) - 64, cursorPos);
                lookupMethod = LookupMethod::LOOKUP_METHOD_SUFFIX;
            }
        }

        if (!hanjaKey.empty()) {
            hanjaList_.reset(lookupTable(hanjaKey, lookupMethod));
            lastLookupMethod_ = lookupMethod;
        }
    }

    HanjaList *lookupTable(const std::string &key, LookupMethod method) {
        HanjaList *list = nullptr;

        if (key.empty()) {
            return nullptr;
        }

        decltype(&hanja_table_match_exact) func = nullptr;

        switch (method) {
        case LookupMethod::LOOKUP_METHOD_EXACT:
            func = &hanja_table_match_exact;
            break;
        case LookupMethod::LOOKUP_METHOD_PREFIX:
            func = &hanja_table_match_prefix;
            break;
        case LookupMethod::LOOKUP_METHOD_SUFFIX:
            func = &hanja_table_match_suffix;
            break;
        }
        if (!func) {
            return nullptr;
        }

        if (auto *symbolTable = engine_->symbolTable()) {
            list = func(symbolTable, key.data());
        }

        if (!list) {
            list = func(engine_->table(), key.data());
        }

        return list;
    }

    void keyEvent(KeyEvent &keyEvent) {
        if (keyEvent.isRelease()) {
            return;
        }

        if (keyEvent.key().checkKeyList(
                *engine_->config().hanjaModeToggleKey)) {
            if (!hanjaList_) {
                updateLookupTable(true);
            } else {
                cleanup();
            }
            updateUI();
            keyEvent.filterAndAccept();
            return;
        }

        auto sym = keyEvent.key().sym();

        if (sym == FcitxKey_Shift_L || sym == FcitxKey_Shift_R) {
            return;
        }

        KeyStates s;
        for (const auto *keyList :
             {&*engine_->config().hanjaModeToggleKey,
              &*engine_->config().prevPageKey, &*engine_->config().nextPageKey,
              &*engine_->config().prevCandidateKey,
              &*engine_->config().nextCandidateKey}) {
            for (auto key : *keyList) {
                s |= key.states();
            }
        }

        struct {
            KeyState state;
            KeySym left, right;
        } modifiers[] = {
            {KeyState::Ctrl, FcitxKey_Control_L, FcitxKey_Control_R},
            {KeyState::Alt, FcitxKey_Alt_L, FcitxKey_Alt_R},
            {KeyState::Shift, FcitxKey_Shift_L, FcitxKey_Shift_R},
            {KeyState::Super, FcitxKey_Super_L, FcitxKey_Super_R},
            {KeyState::Hyper, FcitxKey_Hyper_L, FcitxKey_Hyper_R},
        };

        for (auto &modifier : modifiers) {
            if (s & modifier.state) {
                if (sym == modifier.left || sym == modifier.right) {
                    return;
                }
            }
        }

        // Handle candidate selection.
        auto candList = ic_->inputPanel().candidateList();
        if (candList && !candList->empty()) {
            if (keyEvent.key().checkKeyList(*engine_->config().prevPageKey)) {
                candList->toPageable()->prev();
                ic_->updateUserInterface(UserInterfaceComponent::InputPanel);
                keyEvent.filterAndAccept();
                return;
            }
            if (keyEvent.key().checkKeyList(*engine_->config().nextPageKey)) {
                candList->toPageable()->next();
                ic_->updateUserInterface(UserInterfaceComponent::InputPanel);
                keyEvent.filterAndAccept();
                return;
            }

            if (keyEvent.key().checkKeyList(
                    *engine_->config().prevCandidateKey)) {
                candList->toCursorMovable()->prevCandidate();
                ic_->updateUserInterface(UserInterfaceComponent::InputPanel);
                keyEvent.filterAndAccept();
                return;
            }
            if (keyEvent.key().checkKeyList(
                    *engine_->config().nextCandidateKey)) {
                candList->toCursorMovable()->nextCandidate();
                ic_->updateUserInterface(UserInterfaceComponent::InputPanel);
                keyEvent.filterAndAccept();
                return;
            }

            auto idx = keyEvent.key().keyListIndex(selectionKeys());
            if (idx >= 0) {
                if (idx < candList->size()) {
                    candList->candidate(idx).select(ic_);
                }
                keyEvent.filterAndAccept();
                return;
            }

            if (keyEvent.key().check(FcitxKey_Return)) {
                auto idx = candList->cursorIndex();
                idx = std::max(idx, 0);

                if (idx < candList->size()) {
                    candList->candidate(idx).select(ic_);
                    keyEvent.filterAndAccept();
                    return;
                }
            }

            if (!*engine_->config().hanjaMode) {
                cleanup();
            }
        }

        s = KeyStates{KeyState::Ctrl, KeyState::Alt, KeyState::Shift,
                      KeyState::Super, KeyState::Hyper};
        if (keyEvent.key().states() & s) {
            flush();
            updateUI();
            return;
        }

        bool keyUsed = false;
        if (keyEvent.key().check(FcitxKey_BackSpace)) {
            keyUsed = hangul_ic_backspace(context_.get());
            if (!keyUsed) {
                unsigned int preedit_len = preedit_.size();
                if (preedit_len > 0) {
                    preedit_.pop_back();
                    keyUsed = true;
                }
            }
        } else {
            if (preedit_.size() >= MAX_LENGTH) {
                flush();
            }

            // revert capslock
            if (keyEvent.rawKey().states().test(KeyState::CapsLock)) {
                if (sym >= 'A' && sym <= 'z') {
                    if (charutils::isupper(sym)) {
                        sym = static_cast<KeySym>(charutils::tolower(sym));
                    } else {
                        sym = static_cast<KeySym>(charutils::toupper(sym));
                    }
                }
            }

            keyUsed = hangul_ic_process(context_.get(), sym);
            bool notFlush = false;

            const ucschar *str = hangul_ic_get_commit_string(context_.get());
            if (*engine_->config().wordCommit || *engine_->config().hanjaMode) {
                const ucschar *hic_preedit;

                hic_preedit = hangul_ic_get_preedit_string(context_.get());
                preedit_.append(ucsToUString(str));
                if (hic_preedit == nullptr || hic_preedit[0] == 0) {
                    if (!preedit_.empty()) {
                        auto commit = ustringToUTF8(preedit_);
                        if (!commit.empty()) {
                            ic_->commitString(commit);
                        }
                    }
                    preedit_.clear();
                }
            } else {
                if (str != nullptr && str[0] != 0) {
                    auto commit = ustringToUTF8(ucsToUString(str));
                    if (!commit.empty()) {
                        ic_->commitString(commit);
                    }
                }
            }

            if (!keyUsed && !notFlush) {
                flush();
            }
        }

        if (*engine_->config().hanjaMode) {
            updateLookupTable(false);
        } else {
            cleanup();
        }

        updateUI();
        if (keyUsed) {
            keyEvent.filterAndAccept();
        }
    }

    void reset() {
        preedit_.clear();
        hangul_ic_reset(context_.get());
        hanjaList_.reset();
        updateUI();
    }

    void cleanup() { hanjaList_.reset(); }

    void flush() {
        cleanup();

        const auto *str = hangul_ic_flush(context_.get());

        preedit_ += ucsToUString(str);

        if (preedit_.empty()) {
            return;
        }

        auto utf8 = ustringToUTF8(preedit_);
        if (!utf8.empty()) {
            ic_->commitString(utf8);
        }

        preedit_.clear();
    }

    void updateUI() {
        const ucschar *hic_preedit =
            hangul_ic_get_preedit_string(context_.get());

        ic_->inputPanel().reset();

        std::string pre1 = ustringToUTF8(preedit_);
        std::string pre2;
        if (hic_preedit) {
            pre2 = ustringToUTF8(ucsToUString(hic_preedit));
        }

        if (!pre1.empty() || !pre2.empty()) {
            Text text;
            text.append(pre1);
            text.append(pre2, TextFormatFlag::HighLight);
            text.setCursor(pre1.size() + pre2.size());
            if (ic_->capabilityFlags().test(CapabilityFlag::Preedit)) {
                ic_->inputPanel().setClientPreedit(text);
            } else {
                ic_->inputPanel().setPreedit(text);
            }
        }
        ic_->updatePreedit();

        setLookupTable();

        ic_->updateUserInterface(UserInterfaceComponent::InputPanel);
    }

    void setLookupTable() {
        if (!hanjaList_) {
            return;
        }
        HanjaList *list = hanjaList_.get();
        if (list) {
            auto candidate = std::make_unique<CommonCandidateList>();
            candidate->setSelectionKey(selectionKeys());
            candidate->setCursorPositionAfterPaging(
                CursorPositionAfterPaging::ResetToFirst);
            candidate->setPageSize(
                engine_->instance()->globalConfig().defaultPageSize());
            auto n = hanja_list_get_size(list);
            for (auto i = 0; i < n; i++) {
                const char *value = hanja_list_get_nth_value(list, i);
                candidate->append<HangulCandidate>(engine_, i, value);
            }
            if (n) {
                candidate->setGlobalCursorIndex(0);
                ic_->inputPanel().setCandidateList(std::move(candidate));
            }
        }
    }

    void select(int pos) {
        const char *key;
        const char *value;
        const ucschar *hic_preedit;
        int key_len;
        int preedit_len;
        int hic_preedit_len;

        key = hanja_list_get_nth_key(hanjaList_.get(), pos);
        value = hanja_list_get_nth_value(hanjaList_.get(), pos);
        hic_preedit = hangul_ic_get_preedit_string(context_.get());

        if (!key || !value || !hic_preedit) {
            reset();
            return;
        }

        key_len = fcitx::utf8::length(std::string(key));
        preedit_len = preedit_.size();
        hic_preedit_len = ucsToUString(hic_preedit).size();

        bool surrounding = false;
        if (lastLookupMethod_ == LookupMethod::LOOKUP_METHOD_PREFIX) {
            if (preedit_len == 0 && hic_preedit_len == 0) {
                /* remove surrounding_text */
                if (key_len > 0) {
                    ic_->deleteSurroundingText(-key_len, key_len);
                    surrounding = true;
                }
            } else {
                /* remove preedit text */
                if (key_len > 0) {
                    long n = std::min(key_len, preedit_len);
                    preedit_.erase(0, n);
                    key_len -= preedit_len;
                }

                /* remove hic preedit text */
                if (key_len > 0) {
                    hangul_ic_reset(context_.get());
                    key_len -= hic_preedit_len;
                }
            }
        } else {
            /* remove hic preedit text */
            if (hic_preedit_len > 0) {
                hangul_ic_reset(context_.get());
                key_len -= hic_preedit_len;
            }

            /* remove preedit text */
            if (key_len > preedit_len) {
                preedit_.erase(0, preedit_len);
                key_len -= preedit_len;
            } else if (key_len > 0) {
                preedit_.erase(0, key_len);
                key_len = 0;
            }

            /* remove surrounding_text */
            if (LookupMethod::LOOKUP_METHOD_EXACT != lastLookupMethod_ &&
                key_len > 0) {
                ic_->deleteSurroundingText(-key_len, key_len);
                surrounding = true;
            }
        }

        ic_->commitString(value);
        if (surrounding) {
            cleanup();
        }
        updateLookupTable(false);
        updateUI();
    }

private:
    HangulEngine *engine_;
    InputContext *ic_;
    UniqueCPtr<HangulInputContext, &hangul_ic_delete> context_;
    UniqueCPtr<HanjaList, &hanja_list_delete> hanjaList_;
    UString preedit_;
    LookupMethod lastLookupMethod_;
};

HangulEngine::HangulEngine(Instance *instance)
    : instance_(instance),
      factory_([this](InputContext &ic) { return new HangulState(this, &ic); }),
      table_(loadTable()) {
    if (!table_) {
        throw std::runtime_error("Failed to load hanja table.");
    }

    auto file = StandardPath::global().locate(StandardPath::Type::PkgData,
                                              "hangul/symbol.txt");
    if (!file.empty()) {
        symbolTable_.reset(hanja_table_load(file.data()));
    }

    reloadConfig();
    action_.connect<SimpleAction::Activated>([this](InputContext *ic) {
        config_.hanjaMode.setValue(!*config_.hanjaMode);
        updateAction(ic);
    });
    instance_->userInterfaceManager().registerAction("hangul", &action_);

    instance_->inputContextManager().registerProperty("hangulState", &factory_);
}

void HangulEngine::activate(const InputMethodEntry & /*entry*/,
                            InputContextEvent &event) {
    event.inputContext()->statusArea().addAction(StatusGroup::InputMethod,
                                                 &action_);
    updateAction(event.inputContext());
}

void HangulEngine::deactivate(const InputMethodEntry &entry,
                              InputContextEvent &event) {
    if (event.type() == EventType::InputContextSwitchInputMethod) {
        auto *state = event.inputContext()->propertyFor(&factory_);
        state->flush();
    }
    reset(entry, event);
}

void HangulEngine::keyEvent(const InputMethodEntry & /*entry*/,
                            KeyEvent &keyEvent) {
    if (keyEvent.isRelease()) {
        return;
    }
    auto *state = keyEvent.inputContext()->propertyFor(&factory_);
    state->keyEvent(keyEvent);
}

void HangulEngine::reset(const InputMethodEntry & /*entry*/,
                         InputContextEvent &event) {
    auto *state = event.inputContext()->propertyFor(&factory_);
    state->reset();
}

void HangulEngine::reloadConfig() { readAsIni(config_, "conf/hangul.conf"); }

void HangulEngine::setConfig(const fcitx::RawConfig &rawConfig) {
    config_.load(rawConfig, true);
    instance_->inputContextManager().foreach([this](InputContext *ic) {
        state(ic)->configure();
        return true;
    });
    safeSaveAsIni(config_, "conf/hangul.conf");
}

HangulState *HangulEngine::state(InputContext *ic) {
    return ic->propertyFor(&factory_);
}

void HangulCandidate::select(InputContext *inputContext) const {
    auto *state = engine_->state(inputContext);
    state->select(idx_);
}
} // namespace fcitx

FCITX_ADDON_FACTORY_V2(hangul, fcitx::HangulEngineFactory);<|MERGE_RESOLUTION|>--- conflicted
+++ resolved
@@ -61,7 +61,6 @@
     return result;
 }
 
-<<<<<<< HEAD
 UString ucsToUString(const ucschar *str) {
     UString result;
     while (*str) {
@@ -70,10 +69,7 @@
     return result;
 }
 
-static std::string subUTF8String(const std::string &str, int p1, int p2) {
-=======
 std::string subUTF8String(const std::string &str, int p1, int p2) {
->>>>>>> ce5a4185
     int limit;
     int pos;
     int n;
